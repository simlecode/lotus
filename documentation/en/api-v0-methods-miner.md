--- conflicted
+++ resolved
@@ -452,21 +452,10 @@
 [
   [
     {
-<<<<<<< HEAD
-      "SealProof": 8,
-      "SectorNumber": 9,
-      "SectorKey": {
-        "/": "bafy2bzacea3wsdh6y3a36tb3skempjoxqpuyompjbmfeyf34fi3uy6uue42v4"
-      },
-      "SealedCID": {
-        "/": "bafy2bzacea3wsdh6y3a36tb3skempjoxqpuyompjbmfeyf34fi3uy6uue42v4"
-      }
-=======
       "SealProof": 0,
       "SectorNumber": 0,
       "SectorKey": null,
       "SealedCID": null
->>>>>>> 8504401d
     }
   ],
   "Bw==",
@@ -1175,18 +1164,9 @@
     "Type": 0,
     "Data": null
   },
-<<<<<<< HEAD
-  "AddFundsCid": {
-    "/": "bafy2bzacea3wsdh6y3a36tb3skempjoxqpuyompjbmfeyf34fi3uy6uue42v4"
-  },
-  "PublishCid": {
-    "/": "bafy2bzacea3wsdh6y3a36tb3skempjoxqpuyompjbmfeyf34fi3uy6uue42v4"
-  },
-=======
   "ProposalCid": null,
   "AddFundsCid": null,
   "PublishCid": null,
->>>>>>> 8504401d
   "Miner": "12D3KooWGzxzKZYveHXtpG6AsrUJBcWxHBFS2HsEoGTxrMLvKXtf",
   "Client": "12D3KooWGzxzKZYveHXtpG6AsrUJBcWxHBFS2HsEoGTxrMLvKXtf",
   "State": 42,
@@ -1201,17 +1181,9 @@
     "Root": {
       "/": "bafy2bzacea3wsdh6y3a36tb3skempjoxqpuyompjbmfeyf34fi3uy6uue42v4"
     },
-<<<<<<< HEAD
-    "PieceCid": {
-      "/": "bafy2bzacea3wsdh6y3a36tb3skempjoxqpuyompjbmfeyf34fi3uy6uue42v4"
-    },
-    "PieceSize": 1024,
-    "RawBlockSize": 42
-=======
     "PieceCid": null,
     "PieceSize": 0,
     "RawBlockSize": 0
->>>>>>> 8504401d
   },
   "AvailableForRetrieval": false,
   "DealID": 0,
@@ -1358,18 +1330,9 @@
       "Type": 0,
       "Data": null
     },
-<<<<<<< HEAD
-    "AddFundsCid": {
-      "/": "bafy2bzacea3wsdh6y3a36tb3skempjoxqpuyompjbmfeyf34fi3uy6uue42v4"
-    },
-    "PublishCid": {
-      "/": "bafy2bzacea3wsdh6y3a36tb3skempjoxqpuyompjbmfeyf34fi3uy6uue42v4"
-    },
-=======
     "ProposalCid": null,
     "AddFundsCid": null,
     "PublishCid": null,
->>>>>>> 8504401d
     "Miner": "12D3KooWGzxzKZYveHXtpG6AsrUJBcWxHBFS2HsEoGTxrMLvKXtf",
     "Client": "12D3KooWGzxzKZYveHXtpG6AsrUJBcWxHBFS2HsEoGTxrMLvKXtf",
     "State": 42,
@@ -1384,17 +1347,9 @@
       "Root": {
         "/": "bafy2bzacea3wsdh6y3a36tb3skempjoxqpuyompjbmfeyf34fi3uy6uue42v4"
       },
-<<<<<<< HEAD
-      "PieceCid": {
-        "/": "bafy2bzacea3wsdh6y3a36tb3skempjoxqpuyompjbmfeyf34fi3uy6uue42v4"
-      },
-      "PieceSize": 1024,
-      "RawBlockSize": 42
-=======
       "PieceCid": null,
       "PieceSize": 0,
       "RawBlockSize": 0
->>>>>>> 8504401d
     },
     "AvailableForRetrieval": false,
     "DealID": 0,
@@ -1417,23 +1372,10 @@
 ```json
 [
   {
-<<<<<<< HEAD
-    "PayloadCID": {
-      "/": "bafy2bzacea3wsdh6y3a36tb3skempjoxqpuyompjbmfeyf34fi3uy6uue42v4"
-    },
-    "ID": 5,
-    "Selector": {
-      "Raw": "Ynl0ZSBhcnJheQ=="
-    },
-    "PieceCID": {
-      "/": "bafy2bzacea3wsdh6y3a36tb3skempjoxqpuyompjbmfeyf34fi3uy6uue42v4"
-    },
-=======
     "PayloadCID": null,
     "ID": 0,
     "Selector": null,
     "PieceCID": null,
->>>>>>> 8504401d
     "PricePerByte": "0",
     "PaymentInterval": 0,
     "PaymentIntervalIncrease": 0,
@@ -2773,31 +2715,9 @@
   1024,
   {},
   {
-<<<<<<< HEAD
-    "PublishCid": {
-      "/": "bafy2bzacea3wsdh6y3a36tb3skempjoxqpuyompjbmfeyf34fi3uy6uue42v4"
-    },
-    "DealID": 5432,
-    "DealProposal": {
-      "PieceCID": {
-        "/": "bafy2bzacea3wsdh6y3a36tb3skempjoxqpuyompjbmfeyf34fi3uy6uue42v4"
-      },
-      "PieceSize": 1032,
-      "VerifiedDeal": true,
-      "Client": "f01234",
-      "Provider": "f01234",
-      "Label": "",
-      "StartEpoch": 10101,
-      "EndEpoch": 10101,
-      "StoragePricePerEpoch": "0",
-      "ProviderCollateral": "0",
-      "ClientCollateral": "0"
-    },
-=======
     "PublishCid": null,
     "DealID": 0,
     "DealProposal": null,
->>>>>>> 8504401d
     "DealSchedule": {
       "StartEpoch": 0,
       "EndEpoch": 0
@@ -2832,17 +2752,10 @@
       123,
       124
     ],
-<<<<<<< HEAD
-    "FailedSectors": {
-      "123": "can't acquire read lock"
-    },
+    "FailedSectors": null,
     "Msg": {
       "/": "bafy2bzacea3wsdh6y3a36tb3skempjoxqpuyompjbmfeyf34fi3uy6uue42v4"
     },
-=======
-    "FailedSectors": null,
-    "Msg": null,
->>>>>>> 8504401d
     "Error": "string value"
   }
 ]
@@ -3082,78 +2995,6 @@
           "Size": 1032,
           "PieceCID": null
         },
-<<<<<<< HEAD
-        "DealInfo": {
-          "PublishCid": {
-            "/": "bafy2bzacea3wsdh6y3a36tb3skempjoxqpuyompjbmfeyf34fi3uy6uue42v4"
-          },
-          "DealID": 5432,
-          "DealProposal": {
-            "PieceCID": {
-              "/": "bafy2bzacea3wsdh6y3a36tb3skempjoxqpuyompjbmfeyf34fi3uy6uue42v4"
-            },
-            "PieceSize": 1032,
-            "VerifiedDeal": true,
-            "Client": "f01234",
-            "Provider": "f01234",
-            "Label": "",
-            "StartEpoch": 10101,
-            "EndEpoch": 10101,
-            "StoragePricePerEpoch": "0",
-            "ProviderCollateral": "0",
-            "ClientCollateral": "0"
-          },
-          "DealSchedule": {
-            "StartEpoch": 10101,
-            "EndEpoch": 10101
-          },
-          "KeepUnsealed": true
-        }
-      }
-    ],
-    "TicketValue": "Bw==",
-    "TicketEpoch": 10101,
-    "PreCommit1Out": "Bw==",
-    "CommD": {
-      "/": "bafy2bzacea3wsdh6y3a36tb3skempjoxqpuyompjbmfeyf34fi3uy6uue42v4"
-    },
-    "CommR": {
-      "/": "bafy2bzacea3wsdh6y3a36tb3skempjoxqpuyompjbmfeyf34fi3uy6uue42v4"
-    },
-    "PreCommitInfo": {
-      "SealProof": 8,
-      "SectorNumber": 9,
-      "SealedCID": {
-        "/": "bafy2bzacea3wsdh6y3a36tb3skempjoxqpuyompjbmfeyf34fi3uy6uue42v4"
-      },
-      "SealRandEpoch": 10101,
-      "DealIDs": [
-        5432
-      ],
-      "Expiration": 10101,
-      "UnsealedCid": {
-        "/": "bafy2bzacea3wsdh6y3a36tb3skempjoxqpuyompjbmfeyf34fi3uy6uue42v4"
-      }
-    },
-    "PreCommitDeposit": "0",
-    "PreCommitMessage": {
-      "/": "bafy2bzacea3wsdh6y3a36tb3skempjoxqpuyompjbmfeyf34fi3uy6uue42v4"
-    },
-    "PreCommitTipSet": [
-      {
-        "/": "bafy2bzacea3wsdh6y3a36tb3skempjoxqpuyompjbmfeyf34fi3uy6uue42v4"
-      },
-      {
-        "/": "bafy2bzacebp3shtrn43k7g3unredz7fxn4gj533d3o43tqn2p2ipxxhrvchve"
-      }
-    ],
-    "SeedValue": "Bw==",
-    "SeedEpoch": 10101,
-    "CommitProof": "Ynl0ZSBhcnJheQ==",
-    "CommitMessage": {
-      "/": "bafy2bzacea3wsdh6y3a36tb3skempjoxqpuyompjbmfeyf34fi3uy6uue42v4"
-    },
-=======
         "DealInfo": null
       }
     ],
@@ -3170,7 +3011,6 @@
     "SeedEpoch": 0,
     "CommitProof": null,
     "CommitMessage": null,
->>>>>>> 8504401d
     "Log": [
       {
         "Kind": "string value",
@@ -3385,12 +3225,8 @@
 {
   "SectorID": 0,
   "State": "Proving",
-  "CommD": {
-    "/": "bafy2bzacea3wsdh6y3a36tb3skempjoxqpuyompjbmfeyf34fi3uy6uue42v4"
-  },
-  "CommR": {
-    "/": "bafy2bzacea3wsdh6y3a36tb3skempjoxqpuyompjbmfeyf34fi3uy6uue42v4"
-  },
+  "CommD": null,
+  "CommR": null,
   "Proof": "Ynl0ZSBhcnJheQ==",
   "Deals": [
     5432
@@ -3401,36 +3237,7 @@
         "Size": 1032,
         "PieceCID": null
       },
-<<<<<<< HEAD
-      "DealInfo": {
-        "PublishCid": {
-          "/": "bafy2bzacea3wsdh6y3a36tb3skempjoxqpuyompjbmfeyf34fi3uy6uue42v4"
-        },
-        "DealID": 5432,
-        "DealProposal": {
-          "PieceCID": {
-            "/": "bafy2bzacea3wsdh6y3a36tb3skempjoxqpuyompjbmfeyf34fi3uy6uue42v4"
-          },
-          "PieceSize": 1032,
-          "VerifiedDeal": true,
-          "Client": "f01234",
-          "Provider": "f01234",
-          "Label": "",
-          "StartEpoch": 10101,
-          "EndEpoch": 10101,
-          "StoragePricePerEpoch": "0",
-          "ProviderCollateral": "0",
-          "ClientCollateral": "0"
-        },
-        "DealSchedule": {
-          "StartEpoch": 10101,
-          "EndEpoch": 10101
-        },
-        "KeepUnsealed": true
-      }
-=======
       "DealInfo": null
->>>>>>> 8504401d
     }
   ],
   "Ticket": {
@@ -3441,24 +3248,12 @@
     "Value": "Bw==",
     "Epoch": 10101
   },
-  "PreCommitMsg": {
-    "/": "bafy2bzacea3wsdh6y3a36tb3skempjoxqpuyompjbmfeyf34fi3uy6uue42v4"
-  },
-  "CommitMsg": {
-    "/": "bafy2bzacea3wsdh6y3a36tb3skempjoxqpuyompjbmfeyf34fi3uy6uue42v4"
-  },
+  "PreCommitMsg": null,
+  "CommitMsg": null,
   "Retries": 42,
-<<<<<<< HEAD
-  "ToUpgrade": true,
-  "ReplicaUpdateMessage": {
-    "/": "bafy2bzacea3wsdh6y3a36tb3skempjoxqpuyompjbmfeyf34fi3uy6uue42v4"
-  },
-  "LastErr": "string value",
-=======
   "ToUpgrade": false,
   "ReplicaUpdateMessage": null,
   "LastErr": "",
->>>>>>> 8504401d
   "Log": [
     {
       "Kind": "string value",
