package main

import (
	"context"
	"encoding/json"
	"fmt"
	"net"
	"net/http"
	"os"
	"os/signal"
	"path/filepath"
	"reflect"
	"strings"
	"time"

	"github.com/google/uuid"
	"github.com/ipfs/go-datastore/namespace"
	logging "github.com/ipfs/go-log/v2"
	"github.com/multiformats/go-multiaddr"
	manet "github.com/multiformats/go-multiaddr/net"
	"github.com/urfave/cli/v2"
	"go.opencensus.io/stats/view"
	"go.opencensus.io/tag"
	"golang.org/x/xerrors"

	"github.com/filecoin-project/go-jsonrpc/auth"
	"github.com/filecoin-project/go-paramfetch"
	"github.com/filecoin-project/go-statestore"

	"github.com/filecoin-project/lotus/api"
	"github.com/filecoin-project/lotus/build"
	lcli "github.com/filecoin-project/lotus/cli"
	cliutil "github.com/filecoin-project/lotus/cli/util"
	"github.com/filecoin-project/lotus/cmd/lotus-worker/sealworker"
	"github.com/filecoin-project/lotus/lib/lotuslog"
	"github.com/filecoin-project/lotus/lib/ulimit"
	"github.com/filecoin-project/lotus/metrics"
	"github.com/filecoin-project/lotus/node/modules"
	"github.com/filecoin-project/lotus/node/repo"
	"github.com/filecoin-project/lotus/storage/paths"
	"github.com/filecoin-project/lotus/storage/sealer"
	"github.com/filecoin-project/lotus/storage/sealer/sealtasks"
	"github.com/filecoin-project/lotus/storage/sealer/storiface"
)

var log = logging.Logger("main")

const FlagWorkerRepo = "worker-repo"

// TODO remove after deprecation period
const FlagWorkerRepoDeprecation = "workerrepo"

func main() {
	api.RunningNodeType = api.NodeWorker

	lotuslog.SetupLogLevels()

	local := []*cli.Command{
		runCmd,
		stopCmd,
		infoCmd,
		storageCmd,
		setCmd,
		waitQuietCmd,
		resourcesCmd,
		tasksCmd,
	}

	app := &cli.App{
		Name:                 "lotus-worker",
		Usage:                "Remote miner worker",
		Version:              build.UserVersion(),
		EnableBashCompletion: true,
		Flags: []cli.Flag{
			&cli.StringFlag{
				Name:    FlagWorkerRepo,
				Aliases: []string{FlagWorkerRepoDeprecation},
				EnvVars: []string{"LOTUS_WORKER_PATH", "WORKER_PATH"},
				Value:   "~/.lotusworker", // TODO: Consider XDG_DATA_HOME
				Usage:   fmt.Sprintf("Specify worker repo path. flag %s and env WORKER_PATH are DEPRECATION, will REMOVE SOON", FlagWorkerRepoDeprecation),
			},
			&cli.StringFlag{
				Name:    "panic-reports",
				EnvVars: []string{"LOTUS_PANIC_REPORT_PATH"},
				Hidden:  true,
				Value:   "~/.lotusworker", // should follow --repo default
			},
			&cli.StringFlag{
				Name:    "miner-repo",
				Aliases: []string{"storagerepo"},
				EnvVars: []string{"LOTUS_MINER_PATH", "LOTUS_STORAGE_PATH"},
				Value:   "~/.lotusminer", // TODO: Consider XDG_DATA_HOME
				Usage:   fmt.Sprintf("Specify miner repo path. flag storagerepo and env LOTUS_STORAGE_PATH are DEPRECATION, will REMOVE SOON"),
			},
			&cli.BoolFlag{
				Name:    "enable-gpu-proving",
				Usage:   "enable use of GPU for mining operations",
				Value:   true,
				EnvVars: []string{"LOTUS_WORKER_ENABLE_GPU_PROVING"},
			},
		},

		After: func(c *cli.Context) error {
			if r := recover(); r != nil {
				// Generate report in LOTUS_PANIC_REPORT_PATH and re-raise panic
				build.GeneratePanicReport(c.String("panic-reports"), c.String(FlagWorkerRepo), c.App.Name)
				panic(r)
			}
			return nil
		},
		Commands: local,
	}
	app.Setup()
	app.Metadata["repoType"] = repo.Worker

	if err := app.Run(os.Args); err != nil {
		log.Warnf("%+v", err)
		return
	}
}

var stopCmd = &cli.Command{
	Name:  "stop",
	Usage: "Stop a running lotus worker",
	Flags: []cli.Flag{},
	Action: func(cctx *cli.Context) error {
		api, closer, err := lcli.GetWorkerAPI(cctx)
		if err != nil {
			return err
		}
		defer closer()

		ctx := lcli.ReqContext(cctx)

		// Detach any storage associated with this worker
		err = api.StorageDetachAll(ctx)
		if err != nil {
			return err
		}

		err = api.Shutdown(ctx)
		if err != nil {
			return err
		}

		return nil
	},
}

var runCmd = &cli.Command{
	Name:  "run",
	Usage: "Start lotus worker",
	Flags: []cli.Flag{
		&cli.StringFlag{
			Name:    "listen",
			Usage:   "host address and port the worker api will listen on",
			Value:   "0.0.0.0:3456",
			EnvVars: []string{"LOTUS_WORKER_LISTEN"},
		},
		&cli.StringFlag{
			Name:   "address",
			Hidden: true,
		},
		&cli.BoolFlag{
			Name:    "no-local-storage",
			Usage:   "don't use storageminer repo for sector storage",
			EnvVars: []string{"LOTUS_WORKER_NO_LOCAL_STORAGE"},
		},
		&cli.BoolFlag{
			Name:    "no-swap",
			Usage:   "don't use swap",
			Value:   false,
			EnvVars: []string{"LOTUS_WORKER_NO_SWAP"},
		},
		&cli.StringFlag{
			Name:        "name",
			Usage:       "custom worker name",
			EnvVars:     []string{"LOTUS_WORKER_NAME"},
			DefaultText: "hostname",
		},
		&cli.BoolFlag{
			Name:    "addpiece",
			Usage:   "enable addpiece",
			Value:   true,
			EnvVars: []string{"LOTUS_WORKER_ADDPIECE"},
		},
		&cli.BoolFlag{
			Name:    "precommit1",
			Usage:   "enable precommit1",
			Value:   true,
			EnvVars: []string{"LOTUS_WORKER_PRECOMMIT1"},
		},
		&cli.BoolFlag{
			Name:    "unseal",
			Usage:   "enable unsealing",
			Value:   true,
			EnvVars: []string{"LOTUS_WORKER_UNSEAL"},
		},
		&cli.BoolFlag{
			Name:    "precommit2",
			Usage:   "enable precommit2",
			Value:   true,
			EnvVars: []string{"LOTUS_WORKER_PRECOMMIT2"},
		},
		&cli.BoolFlag{
			Name:    "commit",
			Usage:   "enable commit",
			Value:   true,
			EnvVars: []string{"LOTUS_WORKER_COMMIT"},
		},
		&cli.BoolFlag{
			Name:    "replica-update",
			Usage:   "enable replica update",
			Value:   true,
			EnvVars: []string{"LOTUS_WORKER_REPLICA_UPDATE"},
		},
		&cli.BoolFlag{
			Name:    "prove-replica-update2",
			Usage:   "enable prove replica update 2",
			Value:   true,
			EnvVars: []string{"LOTUS_WORKER_PROVE_REPLICA_UPDATE2"},
		},
		&cli.BoolFlag{
			Name:    "regen-sector-key",
			Usage:   "enable regen sector key",
			Value:   true,
			EnvVars: []string{"LOTUS_WORKER_REGEN_SECTOR_KEY"},
		},
		&cli.BoolFlag{
			Name:    "sector-download",
			Usage:   "enable external sector data download",
			Value:   false,
			EnvVars: []string{"LOTUS_WORKER_SECTOR_DOWNLOAD"},
		},
		&cli.BoolFlag{
			Name:    "windowpost",
			Usage:   "enable window post",
			Value:   false,
			EnvVars: []string{"LOTUS_WORKER_WINDOWPOST"},
		},
		&cli.BoolFlag{
			Name:    "winningpost",
			Usage:   "enable winning post",
			Value:   false,
			EnvVars: []string{"LOTUS_WORKER_WINNINGPOST"},
		},
		&cli.BoolFlag{
			Name:    "no-default",
			Usage:   "disable all default compute tasks, use the worker for storage/fetching only",
			Value:   false,
			EnvVars: []string{"LOTUS_WORKER_NO_DEFAULT"},
		},
		&cli.IntFlag{
			Name:    "parallel-fetch-limit",
			Usage:   "maximum fetch operations to run in parallel",
			Value:   5,
			EnvVars: []string{"LOTUS_WORKER_PARALLEL_FETCH_LIMIT"},
		},
		&cli.IntFlag{
			Name:    "post-parallel-reads",
			Usage:   "maximum number of parallel challenge reads (0 = no limit)",
			Value:   32,
			EnvVars: []string{"LOTUS_WORKER_POST_PARALLEL_READS"},
		},
		&cli.DurationFlag{
			Name:    "post-read-timeout",
			Usage:   "time limit for reading PoSt challenges (0 = no limit)",
			Value:   0,
			EnvVars: []string{"LOTUS_WORKER_POST_READ_TIMEOUT"},
		},
		&cli.StringFlag{
			Name:    "timeout",
			Usage:   "used when 'listen' is unspecified. must be a valid duration recognized by golang's time.ParseDuration function",
			Value:   "30m",
			EnvVars: []string{"LOTUS_WORKER_TIMEOUT"},
		},
		&cli.StringFlag{
			Name:  "http-server-timeout",
			Value: "30s",
		},
		&cli.BoolFlag{
			Name:        "data-cid",
			Usage:       "Run the data-cid task. true|false",
			Value:       true,
			DefaultText: "inherits --addpiece",
		},
	},
	Before: func(cctx *cli.Context) error {
		if cctx.IsSet("address") {
			log.Warnf("The '--address' flag is deprecated, it has been replaced by '--listen'")
			if err := cctx.Set("listen", cctx.String("address")); err != nil {
				return err
			}
		}

		return nil
	},
	Action: func(cctx *cli.Context) error {
		log.Info("Starting lotus worker")

		if !cctx.Bool("enable-gpu-proving") {
			if err := os.Setenv("BELLMAN_NO_GPU", "true"); err != nil {
				return xerrors.Errorf("could not set no-gpu env: %+v", err)
			}
		}

		// ensure tmpdir exists
		td := os.TempDir()
		if err := os.MkdirAll(td, 0755); err != nil {
			return xerrors.Errorf("ensuring temp dir %s exists: %w", td, err)
		}

		// Check file descriptor limit
		limit, _, err := ulimit.GetLimit()
		switch {
		case err == ulimit.ErrUnsupported:
			log.Errorw("checking file descriptor limit failed", "error", err)
		case err != nil:
			return xerrors.Errorf("checking fd limit: %w", err)
		default:
			if limit < build.MinerFDLimit {
				return xerrors.Errorf("soft file descriptor limit (ulimit -n) too low, want %d, current %d", build.MinerFDLimit, limit)
			}
		}

		// Check DC-environment variable
		sectorSizes := []string{"2KiB", "8MiB", "512MiB", "32GiB", "64GiB"}
		resourcesType := reflect.TypeOf(storiface.Resources{})

		for _, sectorSize := range sectorSizes {
			for i := 0; i < resourcesType.NumField(); i++ {
				field := resourcesType.Field(i)
				envName := field.Tag.Get("envname")
				if envName != "" {
					// Check if DC_[SectorSize]_[ResourceRestriction] is set
					envVar, ok := os.LookupEnv("DC_" + sectorSize + "_" + envName)
					if ok {
						// If it is set, convert it to DC_[ResourceRestriction]
						err := os.Setenv("DC_"+envName, envVar)
						if err != nil {
							log.Fatalf("Error setting environment variable: %v", err)
						}
						log.Warnf("Converted DC_%s_%s to DC_%s, because DC is a sector-size independent job", sectorSize, envName, envName)
					}
				}
			}
		}

		// Connect to storage-miner
		ctx := lcli.ReqContext(cctx)

		// Create a new context with cancel function
		ctx, cancel := context.WithCancel(ctx)
		defer cancel()

		// Listen for interrupt signals
		go func() {
			c := make(chan os.Signal, 1)
			signal.Notify(c, os.Interrupt)
			<-c
			cancel()
		}()

		var nodeApi api.StorageMiner
		var closer func()
		for {
			nodeApi, closer, err = lcli.GetStorageMinerAPI(cctx, cliutil.StorageMinerUseHttp)
			if err == nil {
				_, err = nodeApi.Version(ctx)
				if err == nil {
					break
				}
			}
			fmt.Printf("\r\x1b[0KConnecting to miner API... (%s)", err)
			select {
			case <-ctx.Done():
				return xerrors.New("Interrupted by user")
			case <-time.After(time.Second):
			}
		}
		defer closer()
		// Register all metric views
		if err := view.Register(
			metrics.DefaultViews...,
		); err != nil {
			log.Fatalf("Cannot register the view: %v", err)
		}

		v, err := nodeApi.Version(ctx)
		if err != nil {
			return err
		}
		if v.APIVersion != api.MinerAPIVersion0 {
			return xerrors.Errorf("lotus-miner API version doesn't match: expected: %s", api.APIVersion{APIVersion: api.MinerAPIVersion0})
		}
		log.Infof("Remote version %s", v)

		// Check params

		act, err := nodeApi.ActorAddress(ctx)
		if err != nil {
			return err
		}
		ssize, err := nodeApi.ActorSectorSize(ctx, act)
		if err != nil {
			return err
		}

		var taskTypes []sealtasks.TaskType
		var workerType string
		var needParams bool

		if cctx.Bool("windowpost") {
			needParams = true
			workerType = sealtasks.WorkerWindowPoSt
			taskTypes = append(taskTypes, sealtasks.TTGenerateWindowPoSt)
		}
		if cctx.Bool("winningpost") {
			needParams = true
			workerType = sealtasks.WorkerWinningPoSt
			taskTypes = append(taskTypes, sealtasks.TTGenerateWinningPoSt)
		}

		if workerType == "" {
			taskTypes = append(taskTypes, sealtasks.TTFetch, sealtasks.TTCommit1, sealtasks.TTProveReplicaUpdate1, sealtasks.TTFinalize, sealtasks.TTFinalizeUnsealed, sealtasks.TTFinalizeReplicaUpdate)

			if !cctx.Bool("no-default") {
				workerType = sealtasks.WorkerSealing
			}
		}

		ttDataCidDefault := false
		if (workerType == sealtasks.WorkerSealing || cctx.IsSet("addpiece")) && cctx.Bool("addpiece") {
			taskTypes = append(taskTypes, sealtasks.TTAddPiece)
			ttDataCidDefault = true
		}
		if workerType == sealtasks.WorkerSealing {
			if cctx.IsSet("data-cid") {
				if cctx.Bool("data-cid") {
					taskTypes = append(taskTypes, sealtasks.TTDataCid)
				}
			} else if ttDataCidDefault {
				taskTypes = append(taskTypes, sealtasks.TTDataCid)
			}
		}
		if (workerType == sealtasks.WorkerSealing || cctx.IsSet("sector-download")) && cctx.Bool("sector-download") {
			taskTypes = append(taskTypes, sealtasks.TTDownloadSector)
		}
		if (workerType == sealtasks.WorkerSealing || cctx.IsSet("precommit1")) && cctx.Bool("precommit1") {
			taskTypes = append(taskTypes, sealtasks.TTPreCommit1)
		}
		if (workerType == sealtasks.WorkerSealing || cctx.IsSet("unseal")) && cctx.Bool("unseal") {
			taskTypes = append(taskTypes, sealtasks.TTUnseal)
		}
		if (workerType == sealtasks.WorkerSealing || cctx.IsSet("precommit2")) && cctx.Bool("precommit2") {
			taskTypes = append(taskTypes, sealtasks.TTPreCommit2)
		}
		if (workerType == sealtasks.WorkerSealing || cctx.IsSet("commit")) && cctx.Bool("commit") {
			needParams = true
			taskTypes = append(taskTypes, sealtasks.TTCommit2)
		}
		if (workerType == sealtasks.WorkerSealing || cctx.IsSet("replica-update")) && cctx.Bool("replica-update") {
			taskTypes = append(taskTypes, sealtasks.TTReplicaUpdate)
		}
		if (workerType == sealtasks.WorkerSealing || cctx.IsSet("prove-replica-update2")) && cctx.Bool("prove-replica-update2") {
			needParams = true
			taskTypes = append(taskTypes, sealtasks.TTProveReplicaUpdate2)
		}
		if (workerType == sealtasks.WorkerSealing || cctx.IsSet("regen-sector-key")) && cctx.Bool("regen-sector-key") {
			taskTypes = append(taskTypes, sealtasks.TTRegenSectorKey)
		}

		if cctx.Bool("no-default") && workerType == "" {
			workerType = sealtasks.WorkerSealing
		}

		if len(taskTypes) == 0 {
			return xerrors.Errorf("no task types specified")
		}
		for _, taskType := range taskTypes {
			if taskType.WorkerType() != workerType {
				return xerrors.Errorf("expected all task types to be for %s worker, but task %s is for %s worker", workerType, taskType, taskType.WorkerType())
			}
		}

		if needParams {
			if err := paramfetch.GetParams(ctx, build.ParametersJSON(), build.SrsJSON(), uint64(ssize)); err != nil {
				return xerrors.Errorf("get params: %w", err)
			}
		}

		// Open repo

		repoPath := cctx.String(FlagWorkerRepo)
		r, err := repo.NewFS(repoPath)
		if err != nil {
			return err
		}

		ok, err := r.Exists()
		if err != nil {
			return err
		}
		if !ok {
			if err := r.Init(repo.Worker); err != nil {
				return err
			}

			lr, err := r.Lock(repo.Worker)
			if err != nil {
				return err
			}

			var localPaths []storiface.LocalPath

			if !cctx.Bool("no-local-storage") {
				b, err := json.MarshalIndent(&storiface.LocalStorageMeta{
					ID:       storiface.ID(uuid.New().String()),
					Weight:   10,
					CanSeal:  true,
					CanStore: false,
				}, "", "  ")
				if err != nil {
					return xerrors.Errorf("marshaling storage config: %w", err)
				}

				if err := os.WriteFile(filepath.Join(lr.Path(), "sectorstore.json"), b, 0644); err != nil {
					return xerrors.Errorf("persisting storage metadata (%s): %w", filepath.Join(lr.Path(), "sectorstore.json"), err)
				}

				localPaths = append(localPaths, storiface.LocalPath{
					Path: lr.Path(),
				})
			}

			if err := lr.SetStorage(func(sc *storiface.StorageConfig) {
				sc.StoragePaths = append(sc.StoragePaths, localPaths...)
			}); err != nil {
				return xerrors.Errorf("set storage config: %w", err)
			}

			{
				// init datastore for r.Exists
				_, err := lr.Datastore(context.Background(), "/metadata")
				if err != nil {
					return err
				}
			}
			if err := lr.Close(); err != nil {
				return xerrors.Errorf("close repo: %w", err)
			}
		}

		lr, err := r.Lock(repo.Worker)
		if err != nil {
			return err
		}
		defer func() {
			if err := lr.Close(); err != nil {
				log.Error("closing repo", err)
			}
		}()
		ds, err := lr.Datastore(context.Background(), "/metadata")
		if err != nil {
			return err
		}

		log.Info("Opening local storage; connecting to master")
		const unspecifiedAddress = "0.0.0.0"

		address := cctx.String("listen")
		host, port, err := net.SplitHostPort(address)
		if err != nil {
			return err
		}

		if ip := net.ParseIP(host); ip != nil {
			if ip.String() == unspecifiedAddress {
				timeout, err := time.ParseDuration(cctx.String("timeout"))
				if err != nil {
					return err
				}
				rip, err := extractRoutableIP(timeout)
				if err != nil {
					return err
				}
				host = rip
			}
		}

		var newAddress string

		// Check if the IP address is IPv6
		ip := net.ParseIP(host)
		if ip.To4() == nil && ip.To16() != nil {
			newAddress = "[" + host + "]:" + port
		} else {
			newAddress = host + ":" + port
		}

		localStore, err := paths.NewLocal(ctx, lr, nodeApi, []string{"http://" + newAddress + "/remote"})
		if err != nil {
			return err
		}

		// Setup remote sector store
		sminfo, err := lcli.GetAPIInfo(cctx, repo.StorageMiner)
		if err != nil {
			return xerrors.Errorf("could not get api info: %w", err)
		}

		remote := paths.NewRemote(localStore, nodeApi, sminfo.AuthHeader(), cctx.Int("parallel-fetch-limit"),
			&paths.DefaultPartialFileHandler{})

		fh := &paths.FetchHandler{Local: localStore, PfHandler: &paths.DefaultPartialFileHandler{}}
		remoteHandler := func(w http.ResponseWriter, r *http.Request) {
			if !auth.HasPerm(r.Context(), nil, api.PermAdmin) {
				w.WriteHeader(401)
				_ = json.NewEncoder(w).Encode(struct{ Error string }{"unauthorized: missing admin permission"})
				return
			}

			fh.ServeHTTP(w, r)
		}

		// Create / expose the worker

		wsts := statestore.New(namespace.Wrap(ds, modules.WorkerCallsPrefix))

		workerApi := &sealworker.Worker{
			LocalWorker: sealer.NewLocalWorker(sealer.WorkerConfig{
				TaskTypes:                 taskTypes,
				NoSwap:                    cctx.Bool("no-swap"),
				MaxParallelChallengeReads: cctx.Int("post-parallel-reads"),
				ChallengeReadTimeout:      cctx.Duration("post-read-timeout"),
				Name:                      cctx.String("name"),
			}, remote, localStore, nodeApi, nodeApi, wsts),
			LocalStore: localStore,
			Storage:    lr,
		}

		log.Info("Setting up control endpoint at " + newAddress)

		timeout, err := time.ParseDuration(cctx.String("http-server-timeout"))
		if err != nil {
			return xerrors.Errorf("invalid time string %s: %x", cctx.String("http-server-timeout"), err)
		}

		srv := &http.Server{
			Handler:           sealworker.WorkerHandler(nodeApi.AuthVerify, remoteHandler, workerApi, true),
			ReadHeaderTimeout: timeout,
			BaseContext: func(listener net.Listener) context.Context {
				ctx, _ := tag.New(context.Background(), tag.Upsert(metrics.APIInterface, "lotus-worker"))
				return ctx
			},
		}

		go func() {
			<-ctx.Done()
			log.Warn("Shutting down...")
			if err := srv.Shutdown(context.TODO()); err != nil {
				log.Errorf("shutting down RPC server failed: %s", err)
			}
			log.Warn("Graceful shutdown successful")
		}()

		nl, err := net.Listen("tcp", newAddress)
		if err != nil {
			return err
		}

		{
			a, err := net.ResolveTCPAddr("tcp", newAddress)
			if err != nil {
				return xerrors.Errorf("parsing address: %w", err)
			}

			ma, err := manet.FromNetAddr(a)
			if err != nil {
				return xerrors.Errorf("creating api multiaddress: %w", err)
			}

			if err := lr.SetAPIEndpoint(ma); err != nil {
				return xerrors.Errorf("setting api endpoint: %w", err)
			}

			ainfo, err := lcli.GetAPIInfo(cctx, repo.StorageMiner)
			if err != nil {
				return xerrors.Errorf("could not get miner API info: %w", err)
			}

			// TODO: ideally this would be a token with some permissions dropped
			if err := lr.SetAPIToken(ainfo.Token); err != nil {
				return xerrors.Errorf("setting api token: %w", err)
			}
		}

		minerSession, err := nodeApi.Session(ctx)
		if err != nil {
			return xerrors.Errorf("getting miner session: %w", err)
		}

		waitQuietCh := func() chan struct{} {
			out := make(chan struct{})
			go func() {
				workerApi.LocalWorker.WaitQuiet()
				close(out)
			}()
			return out
		}

		go func() {
			heartbeats := time.NewTicker(paths.HeartbeatInterval)
			defer heartbeats.Stop()

			var redeclareStorage bool
			var readyCh chan struct{}
			for {
				// If we're reconnecting, redeclare storage first
				if redeclareStorage {
					log.Info("Redeclaring local storage")

					if err := localStore.Redeclare(ctx, nil, false); err != nil {
						log.Errorf("Redeclaring local storage failed: %+v", err)

						select {
						case <-ctx.Done():
							return // graceful shutdown
						case <-heartbeats.C:
						}
						continue
					}
				}

				// TODO: we could get rid of this, but that requires tracking resources for restarted tasks correctly
				if readyCh == nil {
					log.Info("Making sure no local tasks are running")
					readyCh = waitQuietCh()
				}

				for {
					curSession, err := nodeApi.Session(ctx)
					if err != nil {
						log.Errorf("heartbeat: checking remote session failed: %+v", err)
					} else {
						if curSession != minerSession {
							minerSession = curSession
							break
						}
					}

					select {
					case <-readyCh:
						if err := nodeApi.WorkerConnect(ctx, "http://"+newAddress+"/rpc/v0"); err != nil {
							log.Errorf("Registering worker failed: %+v", err)
							cancel()
							return
						}

						log.Info("Worker registered successfully, waiting for tasks")

						readyCh = nil
					case <-heartbeats.C:
					case <-ctx.Done():
						return // graceful shutdown
					}
				}

				log.Errorf("LOTUS-MINER CONNECTION LOST")

				redeclareStorage = true
			}
		}()

		go func() {
			<-workerApi.Done()
			// Wait 20s to allow the miner to unregister the worker on next heartbeat
			time.Sleep(20 * time.Second)
			log.Warn("Shutting down...")
			if err := srv.Shutdown(context.TODO()); err != nil {
				log.Errorf("shutting down RPC server failed: %s", err)
			}
			log.Warn("Graceful shutdown successful")
		}()

		return srv.Serve(nl)
	},
}

func extractRoutableIP(timeout time.Duration) (string, error) {
	minerMultiAddrKey := "MINER_API_INFO"
	deprecatedMinerMultiAddrKey := "STORAGE_API_INFO"
	env, ok := os.LookupEnv(minerMultiAddrKey)
	if !ok {
		_, ok = os.LookupEnv(deprecatedMinerMultiAddrKey)
		if ok {
			log.Warnf("Using a deprecated env(%s) value, please use env(%s) instead.", deprecatedMinerMultiAddrKey, minerMultiAddrKey)
		}
		return "", xerrors.New("MINER_API_INFO environment variable required to extract IP")
	}

	// Splitting the env to separate the JWT from the multiaddress
	splitEnv := strings.SplitN(env, ":", 2)
	if len(splitEnv) < 2 {
		return "", xerrors.Errorf("invalid MINER_API_INFO format")
	}
	// Only take the multiaddress part
	maddrStr := splitEnv[1]

	maddr, err := multiaddr.NewMultiaddr(maddrStr)
	if err != nil {
		return "", err
	}

	minerIP, _ := maddr.ValueForProtocol(multiaddr.P_IP6)
<<<<<<< HEAD
	minerPort, _ := maddr.ValueForProtocol(multiaddr.P_TCP)

	// Check if the IP is IPv6 and format the address appropriately
	var addressToDial string
	if ip := net.ParseIP(minerIP); ip.To4() == nil && ip.To16() != nil {
		addressToDial = "[" + minerIP + "]:" + minerPort
	} else {
		addressToDial = minerIP + ":" + minerPort
	}

=======
	if minerIP == "" {
		minerIP, _ = maddr.ValueForProtocol(multiaddr.P_IP4)
	}
	minerPort, _ := maddr.ValueForProtocol(multiaddr.P_TCP)

	// Format the address appropriately
	addressToDial := net.JoinHostPort(minerIP, minerPort)

>>>>>>> cff785fa
	conn, err := net.DialTimeout("tcp", addressToDial, timeout)
	if err != nil {
		return "", err
	}

	defer func() {
		if cerr := conn.Close(); cerr != nil {
			log.Errorf("Error closing connection: %v", cerr)
		}
	}()

	localAddr := conn.LocalAddr().(*net.TCPAddr)
	return localAddr.IP.String(), nil
}<|MERGE_RESOLUTION|>--- conflicted
+++ resolved
@@ -813,18 +813,6 @@
 	}
 
 	minerIP, _ := maddr.ValueForProtocol(multiaddr.P_IP6)
-<<<<<<< HEAD
-	minerPort, _ := maddr.ValueForProtocol(multiaddr.P_TCP)
-
-	// Check if the IP is IPv6 and format the address appropriately
-	var addressToDial string
-	if ip := net.ParseIP(minerIP); ip.To4() == nil && ip.To16() != nil {
-		addressToDial = "[" + minerIP + "]:" + minerPort
-	} else {
-		addressToDial = minerIP + ":" + minerPort
-	}
-
-=======
 	if minerIP == "" {
 		minerIP, _ = maddr.ValueForProtocol(multiaddr.P_IP4)
 	}
@@ -833,7 +821,6 @@
 	// Format the address appropriately
 	addressToDial := net.JoinHostPort(minerIP, minerPort)
 
->>>>>>> cff785fa
 	conn, err := net.DialTimeout("tcp", addressToDial, timeout)
 	if err != nil {
 		return "", err
