--- conflicted
+++ resolved
@@ -383,12 +383,8 @@
 
 				ts, err = types.NewTipSet(headers)
 			} else {
-<<<<<<< HEAD
 				var r *api.MsgLookup
 				r, err = fapi.StateWaitMsg(ctx, mcid, build.MessageConfidence)
-=======
-				r, err := api.StateWaitMsg(ctx, mcid, build.MessageConfidence)
->>>>>>> fb4ad043
 				if err != nil {
 					return xerrors.Errorf("finding message in chain: %w", err)
 				}
@@ -1122,13 +1118,6 @@
 	Comp   *api.ComputeStateOutput
 }
 
-<<<<<<< HEAD
-		fmt.Println("<div>Execution trace:</div>")
-		if err := printInternalExecutionsHtml(cid.String(), ir.ExecutionTrace.Subcalls, getCode); err != nil {
-			return err
-		}
-		fmt.Println("</div>")
-=======
 func computeStateHTMLTempl(ts *types.TipSet, o *api.ComputeStateOutput, getCode func(addr address.Address) (cid.Cid, error)) error {
 	t, err := template.New("compute_state").Funcs(map[string]interface{}{
 		"GetCode":    getCode,
@@ -1160,7 +1149,6 @@
 	t, err = t.New("message").Parse(compStateMsg)
 	if err != nil {
 		return err
->>>>>>> fb4ad043
 	}
 
 	return t.ExecuteTemplate(os.Stdout, "compute_state", &compStateHTMLIn{
@@ -1169,22 +1157,11 @@
 	})
 }
 
-<<<<<<< HEAD
-func printInternalExecutionsHtml(hashName string, trace []types.ExecutionTrace, getCode func(addr address.Address) (cid.Cid, error)) error {
-	for i, im := range trace {
-		hashName := fmt.Sprintf("%s-r%d", hashName, i)
-
-		toCode, err := getCode(im.Msg.To)
-		if err != nil {
-			return xerrors.Errorf("getting code for %s: %w", toCode, err)
-		}
-=======
 type callMeta struct {
 	types.ExecutionTrace
 	Subcall bool
 	Hash    string
 }
->>>>>>> fb4ad043
 
 func call(e types.ExecutionTrace, subcall bool, hash string) callMeta {
 	return callMeta{
@@ -1214,24 +1191,6 @@
 	return t > 10*time.Millisecond
 }
 
-<<<<<<< HEAD
-		fmt.Printf(`<div class="exec" id="%s">
-<div><a href="#%s"><h4 class="call">%s:%s</h4></a></div>
-<div><b>%s</b> -&gt; <b>%s</b> (%s FIL), M%d</div>
-%s
-<div><span class="slow-%t-%t">Took %s</span>, <span class="exit%d">Exit: <b>%d</b></span>%s
-`, hashName, hashName, codeStr(toCode), methods[toCode][im.Msg.Method].name, im.Msg.From, im.Msg.To, types.FIL(im.Msg.Value), im.Msg.Method, params, slow, veryslow, im.Duration, im.MsgRct.ExitCode, im.MsgRct.ExitCode, ret)
-		if im.MsgRct.ExitCode != 0 {
-			fmt.Printf(`<div class="error">Error: <pre>%s</pre></div>`, im.Error)
-		}
-		if len(im.Subcalls) > 0 {
-			fmt.Println("<div>Subcalls:</div>")
-			if err := printInternalExecutionsHtml(hashName, im.Subcalls, getCode); err != nil {
-				return err
-			}
-		}
-		fmt.Println("</div>")
-=======
 func isVerySlow(t time.Duration) bool {
 	return t > 50*time.Millisecond
 }
@@ -1243,7 +1202,6 @@
 		out.ComputeGas += gc.ComputeGas
 		out.StorageGas += gc.StorageGas
 		out.TimeTaken += gc.TimeTaken
->>>>>>> fb4ad043
 	}
 
 	return out
