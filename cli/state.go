package cli

import (
	"bytes"
	"context"
	"encoding/json"
	"fmt"
	"reflect"
	"strconv"
	"strings"

	"github.com/filecoin-project/go-address"
	"github.com/filecoin-project/specs-actors/actors/abi"
	"github.com/filecoin-project/specs-actors/actors/builtin/market"
	samsig "github.com/filecoin-project/specs-actors/actors/builtin/multisig"
	"github.com/libp2p/go-libp2p-core/peer"
	"golang.org/x/xerrors"

	"github.com/filecoin-project/lotus/api"
	actors "github.com/filecoin-project/lotus/chain/actors"
	"github.com/filecoin-project/lotus/chain/types"
	"github.com/filecoin-project/lotus/miner"

	"github.com/docker/go-units"
	"github.com/ipfs/go-cid"
	cbg "github.com/whyrusleeping/cbor-gen"
	"gopkg.in/urfave/cli.v2"
)

var stateCmd = &cli.Command{
	Name:  "state",
	Usage: "Interact with and query filecoin chain state",
	Flags: []cli.Flag{
		&cli.StringFlag{
			Name:  "tipset",
			Usage: "specify tipset to call method on (pass comma separated array of cids)",
		},
	},
	Subcommands: []*cli.Command{
		statePowerCmd,
		stateSectorsCmd,
		stateProvingSetCmd,
		statePledgeCollateralCmd,
		stateListActorsCmd,
		stateListMinersCmd,
		stateGetActorCmd,
		stateLookupIDCmd,
		stateReplaySetCmd,
		stateSectorSizeCmd,
		stateReadStateCmd,
		stateListMessagesCmd,
		stateComputeStateCmd,
		stateCallCmd,
		stateGetDealSetCmd,
		stateWaitMsgCmd,
		stateMinerInfo,
	},
}

var stateMinerInfo = &cli.Command{
	Name:  "miner-info",
	Usage: "Retrieve miner information",
	Action: func(cctx *cli.Context) error {
		api, closer, err := GetFullNodeAPI(cctx)
		if err != nil {
			return err
		}
		defer closer()

		ctx := ReqContext(cctx)

		if !cctx.Args().Present() {
			return fmt.Errorf("must specify miner to get information for")
		}

		addr, err := address.NewFromString(cctx.Args().First())
		if err != nil {
			return err
		}

		ts, err := loadTipSet(ctx, cctx, api)
		if err != nil {
			return err
		}

		act, err := api.StateGetActor(ctx, addr, ts.Key())
		if err != nil {
			return err
		}

		aso, err := api.ChainReadObj(ctx, act.Head)
		if err != nil {
			return err
		}

		var mst actors.StorageMinerActorState
		if err := mst.UnmarshalCBOR(bytes.NewReader(aso)); err != nil {
			return err
		}

		mio, err := api.ChainReadObj(ctx, mst.Info)
		if err != nil {
			return err
		}

		var mi actors.MinerInfo
		if err := mi.UnmarshalCBOR(bytes.NewReader(mio)); err != nil {
			return err
		}

		fmt.Printf("Owner:\t%s\n", mi.Owner)
		fmt.Printf("Worker:\t%s\n", mi.Worker)
		fmt.Printf("PeerID:\t%s\n", mi.PeerID)
		fmt.Printf("SectorSize:\t%s (%d)\n", units.BytesSize(float64(mi.SectorSize)), mi.SectorSize)

		return nil
	},
}

func parseTipSetString(cctx *cli.Context) ([]cid.Cid, error) {
	ts := cctx.String("tipset")
	if ts == "" {
		return nil, nil
	}

	strs := strings.Split(ts, ",")

	var cids []cid.Cid
	for _, s := range strs {
		c, err := cid.Parse(strings.TrimSpace(s))
		if err != nil {
			return nil, err
		}
		cids = append(cids, c)
	}

	return cids, nil
}

func loadTipSet(ctx context.Context, cctx *cli.Context, api api.FullNode) (*types.TipSet, error) {
	cids, err := parseTipSetString(cctx)
	if err != nil {
		return nil, err
	}

	if len(cids) == 0 {
		return nil, nil
	}

	k := types.NewTipSetKey(cids...)
	ts, err := api.ChainGetTipSet(ctx, k)
	if err != nil {
		return nil, err
	}

	return ts, nil
}

var statePowerCmd = &cli.Command{
	Name:  "power",
	Usage: "Query network or miner power",
	Action: func(cctx *cli.Context) error {
		api, closer, err := GetFullNodeAPI(cctx)
		if err != nil {
			return err
		}
		defer closer()

		ctx := ReqContext(cctx)

		var maddr address.Address
		if cctx.Args().Present() {
			maddr, err = address.NewFromString(cctx.Args().First())
			if err != nil {
				return err
			}
		}

		ts, err := loadTipSet(ctx, cctx, api)
		if err != nil {
			return err
		}

		power, err := api.StateMinerPower(ctx, maddr, ts.Key())
		if err != nil {
			return err
		}

		tp := power.TotalPower
		if cctx.Args().Present() {
			mp := power.MinerPower
			percI := types.BigDiv(types.BigMul(mp, types.NewInt(1000000)), tp)
			fmt.Printf("%s(%s) / %s(%s) ~= %0.4f%%\n", mp.String(), types.SizeStr(mp), tp.String(), types.SizeStr(tp), float64(percI.Int64())/10000)
		} else {
			fmt.Printf("%s(%s)\n", tp.String(), types.SizeStr(tp))
		}

		return nil
	},
}

var stateSectorsCmd = &cli.Command{
	Name:  "sectors",
	Usage: "Query the sector set of a miner",
	Action: func(cctx *cli.Context) error {
		api, closer, err := GetFullNodeAPI(cctx)
		if err != nil {
			return err
		}
		defer closer()

		ctx := ReqContext(cctx)

		if !cctx.Args().Present() {
			return fmt.Errorf("must specify miner to list sectors for")
		}

		maddr, err := address.NewFromString(cctx.Args().First())
		if err != nil {
			return err
		}

		ts, err := loadTipSet(ctx, cctx, api)
		if err != nil {
			return err
		}

		sectors, err := api.StateMinerSectors(ctx, maddr, ts.Key())
		if err != nil {
			return err
		}

		for _, s := range sectors {
			fmt.Printf("%d: %x\n", s.Info.Info.SectorNumber, s.Info.Info.SealedCID)
		}

		return nil
	},
}

var stateProvingSetCmd = &cli.Command{
	Name:  "proving",
	Usage: "Query the proving set of a miner",
	Action: func(cctx *cli.Context) error {
		api, closer, err := GetFullNodeAPI(cctx)
		if err != nil {
			return err
		}
		defer closer()

		ctx := ReqContext(cctx)

		if !cctx.Args().Present() {
			return fmt.Errorf("must specify miner to list sectors for")
		}

		maddr, err := address.NewFromString(cctx.Args().First())
		if err != nil {
			return err
		}

		ts, err := loadTipSet(ctx, cctx, api)
		if err != nil {
			return err
		}

		sectors, err := api.StateMinerProvingSet(ctx, maddr, ts.Key())
		if err != nil {
			return err
		}

		for _, s := range sectors {
			fmt.Printf("%d: %x\n", s.Info.Info.SectorNumber, s.Info.Info.SealedCID)
		}

		return nil
	},
}

var stateReplaySetCmd = &cli.Command{
	Name:  "replay",
	Usage: "Replay a particular message within a tipset",
	Action: func(cctx *cli.Context) error {
		if cctx.Args().Len() < 1 {
			fmt.Println("usage: [tipset] <message cid>")
			fmt.Println("The last cid passed will be used as the message CID")
			fmt.Println("All preceding ones will be used as the tipset")
			return nil
		}

		args := cctx.Args().Slice()
		mcid, err := cid.Decode(args[len(args)-1])
		if err != nil {
			return fmt.Errorf("message cid was invalid: %s", err)
		}

		api, closer, err := GetFullNodeAPI(cctx)
		if err != nil {
			return err
		}
		defer closer()

		ctx := ReqContext(cctx)

		var ts *types.TipSet
		{
			var tscids []cid.Cid
			for _, s := range args[:len(args)-1] {
				c, err := cid.Decode(s)
				if err != nil {
					return fmt.Errorf("tipset cid was invalid: %s", err)
				}
				tscids = append(tscids, c)
			}

			if len(tscids) > 0 {
				var headers []*types.BlockHeader
				for _, c := range tscids {
					h, err := api.ChainGetBlock(ctx, c)
					if err != nil {
						return err
					}

					headers = append(headers, h)
				}

				ts, err = types.NewTipSet(headers)
			} else {
				r, err := api.StateWaitMsg(ctx, mcid)
				if err != nil {
					return xerrors.Errorf("finding message in chain: %w", err)
				}

				ts, err = api.ChainGetTipSet(ctx, r.TipSet.Parents())
			}
			if err != nil {
				return err
			}

		}

		res, err := api.StateReplay(ctx, ts.Key(), mcid)
		if err != nil {
			return xerrors.Errorf("replay call failed: %w", err)
		}

		fmt.Println("Replay receipt:")
		fmt.Printf("Exit code: %d\n", res.Receipt.ExitCode)
		fmt.Printf("Return: %x\n", res.Receipt.Return)
		fmt.Printf("Gas Used: %s\n", res.Receipt.GasUsed)
		if res.Receipt.ExitCode != 0 {
			fmt.Printf("Error message: %q\n", res.Error)
		}

		return nil
	},
}

var statePledgeCollateralCmd = &cli.Command{
	Name:  "pledge-collateral",
	Usage: "Get minimum miner pledge collateral",
	Action: func(cctx *cli.Context) error {
		api, closer, err := GetFullNodeAPI(cctx)
		if err != nil {
			return err
		}
		defer closer()

		ctx := ReqContext(cctx)

		ts, err := loadTipSet(ctx, cctx, api)
		if err != nil {
			return err
		}

		coll, err := api.StatePledgeCollateral(ctx, ts.Key())
		if err != nil {
			return err
		}

		fmt.Println(types.FIL(coll))
		return nil
	},
}

var stateGetDealSetCmd = &cli.Command{
	Name:  "get-deal",
	Usage: "View on-chain deal info",
	Action: func(cctx *cli.Context) error {
		api, closer, err := GetFullNodeAPI(cctx)
		if err != nil {
			return err
		}
		defer closer()

		ctx := ReqContext(cctx)

		if !cctx.Args().Present() {
			return fmt.Errorf("must specify miner to list sectors for")
		}

		dealid, err := strconv.ParseUint(cctx.Args().First(), 10, 64)
		if err != nil {
			return xerrors.Errorf("parsing deal ID: %w", err)
		}

		ts, err := loadTipSet(ctx, cctx, api)
		if err != nil {
			return err
		}

<<<<<<< HEAD
		deal, err := api.StateMarketStorageDeal(ctx, abi.DealID(dealid), ts)
=======
		deal, err := api.StateMarketStorageDeal(ctx, dealid, ts.Key())
>>>>>>> def0e0a7
		if err != nil {
			return err
		}

		data, err := json.MarshalIndent(deal, "", "  ")
		if err != nil {
			return err
		}
		fmt.Println(string(data))

		return nil
	},
}

var stateListMinersCmd = &cli.Command{
	Name:  "list-miners",
	Usage: "list all miners in the network",
	Action: func(cctx *cli.Context) error {
		api, closer, err := GetFullNodeAPI(cctx)
		if err != nil {
			return err
		}
		defer closer()

		ctx := ReqContext(cctx)

		ts, err := loadTipSet(ctx, cctx, api)
		if err != nil {
			return err
		}

		miners, err := api.StateListMiners(ctx, ts.Key())
		if err != nil {
			return err
		}

		for _, m := range miners {
			fmt.Println(m.String())
		}

		return nil
	},
}

var stateListActorsCmd = &cli.Command{
	Name:  "list-actors",
	Usage: "list all actors in the network",
	Action: func(cctx *cli.Context) error {
		api, closer, err := GetFullNodeAPI(cctx)
		if err != nil {
			return err
		}
		defer closer()

		ctx := ReqContext(cctx)

		ts, err := loadTipSet(ctx, cctx, api)
		if err != nil {
			return err
		}

		actors, err := api.StateListActors(ctx, ts.Key())
		if err != nil {
			return err
		}

		for _, a := range actors {
			fmt.Println(a.String())
		}

		return nil
	},
}

var stateGetActorCmd = &cli.Command{
	Name:  "get-actor",
	Usage: "Print actor information",
	Action: func(cctx *cli.Context) error {
		api, closer, err := GetFullNodeAPI(cctx)
		if err != nil {
			return err
		}
		defer closer()

		ctx := ReqContext(cctx)

		if !cctx.Args().Present() {
			return fmt.Errorf("must pass address of actor to get")
		}

		addr, err := address.NewFromString(cctx.Args().First())
		if err != nil {
			return err
		}

		ts, err := loadTipSet(ctx, cctx, api)
		if err != nil {
			return err
		}

		a, err := api.StateGetActor(ctx, addr, ts.Key())
		if err != nil {
			return err
		}

		fmt.Printf("Address:\t%s\n", addr)
		fmt.Printf("Balance:\t%s\n", types.FIL(a.Balance))
		fmt.Printf("Nonce:\t\t%d\n", a.Nonce)
		fmt.Printf("Code:\t\t%s\n", a.Code)
		fmt.Printf("Head:\t\t%s\n", a.Head)

		return nil
	},
}

var stateLookupIDCmd = &cli.Command{
	Name:  "lookup",
	Usage: "Find corresponding ID address",
	Action: func(cctx *cli.Context) error {
		api, closer, err := GetFullNodeAPI(cctx)
		if err != nil {
			return err
		}
		defer closer()

		ctx := ReqContext(cctx)

		if !cctx.Args().Present() {
			return fmt.Errorf("must pass address of actor to get")
		}

		addr, err := address.NewFromString(cctx.Args().First())
		if err != nil {
			return err
		}

		ts, err := loadTipSet(ctx, cctx, api)
		if err != nil {
			return err
		}

		a, err := api.StateLookupID(ctx, addr, ts.Key())
		if err != nil {
			return err
		}

		fmt.Printf("%s\n", a)

		return nil
	},
}

var stateSectorSizeCmd = &cli.Command{
	Name:  "sector-size",
	Usage: "Look up miners sector size",
	Action: func(cctx *cli.Context) error {
		api, closer, err := GetFullNodeAPI(cctx)
		if err != nil {
			return err
		}
		defer closer()

		ctx := ReqContext(cctx)

		if !cctx.Args().Present() {
			return fmt.Errorf("must pass address of actor to get")
		}

		addr, err := address.NewFromString(cctx.Args().First())
		if err != nil {
			return err
		}

		ts, err := loadTipSet(ctx, cctx, api)
		if err != nil {
			return err
		}

		ssize, err := api.StateMinerSectorSize(ctx, addr, ts.Key())
		if err != nil {
			return err
		}

		fmt.Printf("%d\n", ssize)
		return nil
	},
}

var stateReadStateCmd = &cli.Command{
	Name:  "read-state",
	Usage: "View a json representation of an actors state",
	Action: func(cctx *cli.Context) error {
		api, closer, err := GetFullNodeAPI(cctx)
		if err != nil {
			return err
		}
		defer closer()

		ctx := ReqContext(cctx)

		if !cctx.Args().Present() {
			return fmt.Errorf("must pass address of actor to get")
		}

		addr, err := address.NewFromString(cctx.Args().First())
		if err != nil {
			return err
		}

		ts, err := loadTipSet(ctx, cctx, api)
		if err != nil {
			return err
		}

		act, err := api.StateGetActor(ctx, addr, ts.Key())
		if err != nil {
			return err
		}

		as, err := api.StateReadState(ctx, act, ts.Key())
		if err != nil {
			return err
		}

		data, err := json.MarshalIndent(as.State, "", "  ")
		if err != nil {
			return err
		}
		fmt.Println(string(data))

		return nil
	},
}

var stateListMessagesCmd = &cli.Command{
	Name:  "list-messages",
	Usage: "list messages on chain matching given criteria",
	Flags: []cli.Flag{
		&cli.StringFlag{
			Name:  "to",
			Usage: "return messages to a given address",
		},
		&cli.StringFlag{
			Name:  "from",
			Usage: "return messages from a given address",
		},
		&cli.Uint64Flag{
			Name:  "toheight",
			Usage: "don't look before given block height",
		},
		&cli.BoolFlag{
			Name:  "cids",
			Usage: "print message CIDs instead of messages",
		},
	},
	Action: func(cctx *cli.Context) error {
		api, closer, err := GetFullNodeAPI(cctx)
		if err != nil {
			return err
		}
		defer closer()

		ctx := ReqContext(cctx)

		var toa, froma address.Address
		if tos := cctx.String("to"); tos != "" {
			a, err := address.NewFromString(tos)
			if err != nil {
				return fmt.Errorf("given 'to' address %q was invalid: %w", tos, err)
			}
			toa = a
		}

		if froms := cctx.String("from"); froms != "" {
			a, err := address.NewFromString(froms)
			if err != nil {
				return fmt.Errorf("given 'from' address %q was invalid: %w", froms, err)
			}
			froma = a
		}

		toh := cctx.Uint64("toheight")

		ts, err := loadTipSet(ctx, cctx, api)
		if err != nil {
			return err
		}

<<<<<<< HEAD
		msgs, err := api.StateListMessages(ctx, &types.Message{To: toa, From: froma}, ts, abi.ChainEpoch(toh))
=======
		msgs, err := api.StateListMessages(ctx, &types.Message{To: toa, From: froma}, ts.Key(), toh)
>>>>>>> def0e0a7
		if err != nil {
			return err
		}

		for _, c := range msgs {
			if cctx.Bool("cids") {
				fmt.Println(c.String())
				continue
			}

			m, err := api.ChainGetMessage(ctx, c)
			if err != nil {
				return err
			}
			b, err := json.MarshalIndent(m, "", "  ")
			if err != nil {
				return err
			}
			fmt.Println(string(b))
		}

		return nil
	},
}

var stateComputeStateCmd = &cli.Command{
	Name:  "compute-state",
	Usage: "Perform state computations",
	Flags: []cli.Flag{
		&cli.Uint64Flag{
			Name:  "height",
			Usage: "set the height to compute state at",
		},
		&cli.BoolFlag{
			Name:  "apply-mpool-messages",
			Usage: "apply messages from the mempool to the computed state",
		},
	},
	Action: func(cctx *cli.Context) error {
		api, closer, err := GetFullNodeAPI(cctx)
		if err != nil {
			return err
		}
		defer closer()

		ctx := ReqContext(cctx)

		ts, err := loadTipSet(ctx, cctx, api)
		if err != nil {
			return err
		}

		h := abi.ChainEpoch(cctx.Uint64("height"))
		if h == 0 {
			if ts == nil {
				head, err := api.ChainHead(ctx)
				if err != nil {
					return err
				}
				ts = head
			}
			h = ts.Height()
		}

		var msgs []*types.Message
		if cctx.Bool("apply-mpool-messages") {
			pmsgs, err := api.MpoolPending(ctx, ts.Key())
			if err != nil {
				return err
			}

			pmsgs, err = miner.SelectMessages(ctx, api.StateGetActor, ts, pmsgs)
			if err != nil {
				return err
			}

			for _, sm := range pmsgs {
				msgs = append(msgs, &sm.Message)
			}
		}

		nstate, err := api.StateCompute(ctx, h, msgs, ts.Key())
		if err != nil {
			return err
		}

		fmt.Println("computed state cid: ", nstate)
		return nil
	},
}

var stateWaitMsgCmd = &cli.Command{
	Name:  "wait-msg",
	Usage: "Wait for a message to appear on chain",
	Flags: []cli.Flag{
		&cli.StringFlag{
			Name:  "timeout",
			Value: "10m",
		},
	},
	Action: func(cctx *cli.Context) error {
		if !cctx.Args().Present() {
			return fmt.Errorf("must specify message cid to wait for")
		}

		api, closer, err := GetFullNodeAPI(cctx)
		if err != nil {
			return err
		}
		defer closer()

		ctx := ReqContext(cctx)

		msg, err := cid.Decode(cctx.Args().First())
		if err != nil {
			return err
		}

		mw, err := api.StateWaitMsg(ctx, msg)
		if err != nil {
			return err
		}

		fmt.Printf("message was executed in tipset: %s", mw.TipSet.Cids())
		fmt.Printf("Exit Code: %d", mw.Receipt.ExitCode)
		fmt.Printf("Gas Used: %s", mw.Receipt.GasUsed)
		fmt.Printf("Return: %x", mw.Receipt.Return)
		return nil
	},
}

var stateCallCmd = &cli.Command{
	Name:  "call",
	Usage: "Invoke a method on an actor locally",
	Flags: []cli.Flag{
		&cli.StringFlag{
			Name:  "from",
			Usage: "",
			Value: actors.SystemAddress.String(),
		},
		&cli.StringFlag{
			Name:  "value",
			Usage: "specify value field for invocation",
			Value: "0",
		},
		&cli.StringFlag{
			Name:  "ret",
			Usage: "specify how to parse output (auto, raw, addr, big)",
			Value: "auto",
		},
	},
	Action: func(cctx *cli.Context) error {
		if cctx.Args().Len() < 2 {
			return fmt.Errorf("must specify at least actor and method to invoke")
		}

		api, closer, err := GetFullNodeAPI(cctx)
		if err != nil {
			return err
		}
		defer closer()

		ctx := ReqContext(cctx)

		toa, err := address.NewFromString(cctx.Args().First())
		if err != nil {
			return fmt.Errorf("given 'to' address %q was invalid: %w", cctx.Args().First(), err)
		}

		froma, err := address.NewFromString(cctx.String("from"))
		if err != nil {
			return fmt.Errorf("given 'from' address %q was invalid: %w", cctx.String("from"), err)
		}

		ts, err := loadTipSet(ctx, cctx, api)
		if err != nil {
			return err
		}

		method, err := strconv.ParseUint(cctx.Args().Get(1), 10, 64)
		if err != nil {
			return fmt.Errorf("must pass method as a number")
		}

		value, err := types.ParseFIL(cctx.String("value"))
		if err != nil {
			return fmt.Errorf("failed to parse 'value': %s", err)
		}

		act, err := api.StateGetActor(ctx, toa, ts.Key())
		if err != nil {
			return fmt.Errorf("failed to lookup target actor: %s", err)
		}

		params, err := parseParamsForMethod(act.Code, method, cctx.Args().Slice()[2:])
		if err != nil {
			return fmt.Errorf("failed to parse params: %s", err)
		}

		ret, err := api.StateCall(ctx, &types.Message{
			From:     froma,
			To:       toa,
			Value:    types.BigInt(value),
			GasLimit: types.NewInt(10000000000),
			GasPrice: types.NewInt(0),
			Method:   abi.MethodNum(method),
			Params:   params,
		}, ts.Key())
		if err != nil {
			return fmt.Errorf("state call failed: %s", err)
		}

		if ret.ExitCode != 0 {
			return fmt.Errorf("invocation failed (exit: %d): %s", ret.ExitCode, ret.Error)
		}

		s, err := formatOutput(cctx.String("ret"), ret.Return)
		if err != nil {
			return fmt.Errorf("failed to format output: %s", err)
		}

		fmt.Printf("return: %s\n", s)

		return nil
	},
}

func formatOutput(t string, val []byte) (string, error) {
	switch t {
	case "raw", "hex":
		return fmt.Sprintf("%x", val), nil
	case "address", "addr", "a":
		a, err := address.NewFromBytes(val)
		if err != nil {
			return "", err
		}
		return a.String(), nil
	case "big", "int", "bigint":
		bi := types.BigFromBytes(val)
		return bi.String(), nil
	case "fil":
		bi := types.FIL(types.BigFromBytes(val))
		return bi.String(), nil
	case "pid", "peerid", "peer":
		pid, err := peer.IDFromBytes(val)
		if err != nil {
			return "", err
		}

		return pid.Pretty(), nil
	case "auto":
		if len(val) == 0 {
			return "", nil
		}

		a, err := address.NewFromBytes(val)
		if err == nil {
			return "address: " + a.String(), nil
		}

		pid, err := peer.IDFromBytes(val)
		if err == nil {
			return "peerID: " + pid.Pretty(), nil
		}

		bi := types.BigFromBytes(val)
		return "bigint: " + bi.String(), nil
	default:
		return "", fmt.Errorf("unrecognized output type: %q", t)
	}
}

func parseParamsForMethod(act cid.Cid, method uint64, args []string) ([]byte, error) {
	if len(args) == 0 {
		return nil, nil
	}

	var f interface{}
	switch act {
	case actors.StorageMarketCodeCid:
		f = market.Actor{}.Exports()[method]
	case actors.StorageMinerCodeCid:
		f = actors.StorageMinerActor{}.Exports()[method]
	case actors.StoragePowerCodeCid:
		f = actors.StoragePowerActor{}.Exports()[method]
	case actors.MultisigCodeCid:
		f = samsig.Actor{}.Exports()[method]
	case actors.PaymentChannelCodeCid:
		f = actors.PaymentChannelActor{}.Exports()[method]
	default:
		return nil, fmt.Errorf("the lazy devs didnt add support for that actor to this call yet")
	}

	rf := reflect.TypeOf(f)
	if rf.NumIn() != 3 {
		return nil, fmt.Errorf("expected referenced method to have three arguments")
	}

	paramObj := rf.In(2).Elem()
	if paramObj.NumField() != len(args) {
		return nil, fmt.Errorf("not enough arguments given to call that method (expecting %d)", paramObj.NumField())
	}

	p := reflect.New(paramObj)
	for i := 0; i < len(args); i++ {
		switch paramObj.Field(i).Type {
		case reflect.TypeOf(address.Address{}):
			a, err := address.NewFromString(args[i])
			if err != nil {
				return nil, fmt.Errorf("failed to parse address: %s", err)
			}
			p.Elem().Field(i).Set(reflect.ValueOf(a))
		case reflect.TypeOf(uint64(0)):
			val, err := strconv.ParseUint(args[i], 10, 64)
			if err != nil {
				return nil, err
			}
			p.Elem().Field(i).Set(reflect.ValueOf(val))
		case reflect.TypeOf(peer.ID("")):
			pid, err := peer.IDB58Decode(args[i])
			if err != nil {
				return nil, fmt.Errorf("failed to parse peer ID: %s", err)
			}
			p.Elem().Field(i).Set(reflect.ValueOf(pid))
		default:
			return nil, fmt.Errorf("unsupported type for call (TODO): %s", paramObj.Field(i).Type)
		}
	}

	m := p.Interface().(cbg.CBORMarshaler)
	buf := new(bytes.Buffer)
	if err := m.MarshalCBOR(buf); err != nil {
		return nil, fmt.Errorf("failed to marshal param object: %s", err)
	}
	return buf.Bytes(), nil
}<|MERGE_RESOLUTION|>--- conflicted
+++ resolved
@@ -409,11 +409,7 @@
 			return err
 		}
 
-<<<<<<< HEAD
-		deal, err := api.StateMarketStorageDeal(ctx, abi.DealID(dealid), ts)
-=======
-		deal, err := api.StateMarketStorageDeal(ctx, dealid, ts.Key())
->>>>>>> def0e0a7
+		deal, err := api.StateMarketStorageDeal(ctx, abi.DealID(dealid), ts.Key())
 		if err != nil {
 			return err
 		}
@@ -702,11 +698,7 @@
 			return err
 		}
 
-<<<<<<< HEAD
-		msgs, err := api.StateListMessages(ctx, &types.Message{To: toa, From: froma}, ts, abi.ChainEpoch(toh))
-=======
-		msgs, err := api.StateListMessages(ctx, &types.Message{To: toa, From: froma}, ts.Key(), toh)
->>>>>>> def0e0a7
+		msgs, err := api.StateListMessages(ctx, &types.Message{To: toa, From: froma}, ts.Key(), abi.ChainEpoch(toh))
 		if err != nil {
 			return err
 		}
