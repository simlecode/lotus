--- conflicted
+++ resolved
@@ -2,13 +2,10 @@
 
 import (
 	"context"
-<<<<<<< HEAD
-=======
 
 	"github.com/ipfs/go-cid"
 	cbor "github.com/ipfs/go-ipld-cbor"
 
->>>>>>> 8e46753e
 	"github.com/filecoin-project/go-address"
 	"github.com/filecoin-project/go-amt-ipld/v2"
 
@@ -212,7 +209,7 @@
 		// find all sectors that were extended or removed
 		if err := oldSectors.ForEach(&osi, func(i int64) error {
 			var nsi miner.SectorOnChainInfo
-			found, err := newSectors.Get(uint64(osi.Info.SectorNumber), &nsi)
+			found, err := newSectors.Get(uint64(osi.SectorNumber), &nsi)
 			if err != nil {
 				return err
 			}
@@ -221,7 +218,7 @@
 				return nil
 			}
 
-			if nsi.Info.Expiration != osi.Info.Expiration {
+			if nsi.Expiration != osi.Expiration {
 				sectorChanges.Extended = append(sectorChanges.Extended, SectorExtensions{
 					From: osi,
 					To:   nsi,
@@ -229,7 +226,7 @@
 			}
 
 			// we don't update miners state filed with `newSectors.Root()` so this operation is safe.
-			if err := newSectors.Delete(uint64(osi.Info.SectorNumber)); err != nil {
+			if err := newSectors.Delete(uint64(osi.SectorNumber)); err != nil {
 				return err
 			}
 			return nil
